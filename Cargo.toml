[package]
name = "ruddy"
version = "0.1.0"
edition = "2021"

[lib]
name = "ruddy"
path = "src/lib.rs"

[lints.clippy]
cast_possible_truncation = "warn"
cast_possible_wrap = "warn"
cast_precision_loss = "warn"
cast_sign_loss = "warn"
char_lit_as_u8 = "warn"
fn_to_numeric_cast = "warn"
fn_to_numeric_cast_with_truncation = "warn"
ptr_as_ptr = "warn"
unnecessary_cast = "warn"

[dependencies]
replace_with = "0.1.7"
<<<<<<< HEAD
biodivine-lib-bdd = "0.5.23"
=======
rustc-hash = "2.1.1"
>>>>>>> 3d78a707
<|MERGE_RESOLUTION|>--- conflicted
+++ resolved
@@ -20,8 +20,5 @@
 
 [dependencies]
 replace_with = "0.1.7"
-<<<<<<< HEAD
 biodivine-lib-bdd = "0.5.23"
-=======
-rustc-hash = "2.1.1"
->>>>>>> 3d78a707
+rustc-hash = "2.1.1"